--- conflicted
+++ resolved
@@ -2,12 +2,9 @@
 
 ## [Unreleased]
 
-<<<<<<< HEAD
 * Add `_clear` for deleting all `enumeratedValues` from field
-=======
 * Support for collecting fields in field arrays
 * Deriving fields
->>>>>>> 077c853e
 
 ## [v0.1.13] 2021-04-16
 
